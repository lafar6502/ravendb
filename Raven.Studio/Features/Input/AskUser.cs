--- conflicted
+++ resolved
@@ -1,9 +1,6 @@
 ﻿using System;
 using System.Threading.Tasks;
-<<<<<<< HEAD
 using System.Windows;
-=======
->>>>>>> f4b74665
 
 namespace Raven.Studio.Features.Input
 {
@@ -62,13 +59,10 @@
 
 			return tcs.Task;
 		}
-<<<<<<< HEAD
 
         public static bool Confirmation(string title, string question)
         {
             return MessageBox.Show(question, title, MessageBoxButton.OKCancel) == MessageBoxResult.OK;
         }
-=======
->>>>>>> f4b74665
 	}
 }
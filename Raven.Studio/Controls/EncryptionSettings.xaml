--- conflicted
+++ resolved
@@ -1,18 +1,10 @@
 ﻿<controls:ChildWindow x:Class="Raven.Studio.Controls.EncryptionSettings"
-<<<<<<< HEAD
-           xmlns="http://schemas.microsoft.com/winfx/2006/xaml/presentation" 
-           xmlns:x="http://schemas.microsoft.com/winfx/2006/xaml" 
-           xmlns:controls="clr-namespace:System.Windows.Controls;assembly=System.Windows.Controls"
-           Width="500" Height="200" 
-           Title="Encryption Settings" Style="{StaticResource ChildWindowNoAnimationStyle}">
-=======
                       xmlns="http://schemas.microsoft.com/winfx/2006/xaml/presentation" 
                       xmlns:x="http://schemas.microsoft.com/winfx/2006/xaml" 
                       xmlns:controls="clr-namespace:System.Windows.Controls;assembly=System.Windows.Controls"
                       Width="500" Height="200" 
                       Title="EncryptionSettings" Style="{StaticResource ChildWindowNoAnimationStyle}">
     
->>>>>>> 718c0b81
     <Grid x:Name="LayoutRoot" Margin="2">
         <Grid.RowDefinitions>
             <RowDefinition />

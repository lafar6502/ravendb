--- conflicted
+++ resolved
@@ -1,7 +1,5 @@
-<<<<<<< HEAD
 ﻿Icons are licensed from IconExperience (http://www.iconexperience.com/)
-=======
-﻿The following icons from Fatcow Web Hosting (http://www.fatcow.com/free-icons) via www.iconarchive.com. License: CC Attribution 3.0
+The following icons from Fatcow Web Hosting (http://www.fatcow.com/free-icons) via www.iconarchive.com. License: CC Attribution 3.0
 
 document-index-icon.png
 document_prepare.png
@@ -48,5 +46,4 @@
 The following Icons came from pixel-mixer.com
 
 Up.png
-Down.png
->>>>>>> bb0a20c6
+Down.png
﻿<?xml version="1.0" encoding="utf-8"?>
<Project ToolsVersion="4.0" DefaultTargets="Build" xmlns="http://schemas.microsoft.com/developer/msbuild/2003">
  <PropertyGroup>
    <Configuration Condition=" '$(Configuration)' == '' ">Debug</Configuration>
    <Platform Condition=" '$(Platform)' == '' ">AnyCPU</Platform>
    <ProductVersion>9.0.30729</ProductVersion>
    <SchemaVersion>2.0</SchemaVersion>
    <ProjectGuid>{267AC60C-751E-42E9-AA18-66035DEFF63A}</ProjectGuid>
    <OutputType>Library</OutputType>
    <AppDesignerFolder>Properties</AppDesignerFolder>
    <RootNamespace>Raven.Tests</RootNamespace>
    <AssemblyName>Raven.Tests</AssemblyName>
    <TargetFrameworkVersion>v4.0</TargetFrameworkVersion>
    <FileAlignment>512</FileAlignment>
    <FileUpgradeFlags>
    </FileUpgradeFlags>
    <OldToolsVersion>3.5</OldToolsVersion>
    <UpgradeBackupLocation />
    <PublishUrl>publish\</PublishUrl>
    <Install>true</Install>
    <InstallFrom>Disk</InstallFrom>
    <UpdateEnabled>false</UpdateEnabled>
    <UpdateMode>Foreground</UpdateMode>
    <UpdateInterval>7</UpdateInterval>
    <UpdateIntervalUnits>Days</UpdateIntervalUnits>
    <UpdatePeriodically>false</UpdatePeriodically>
    <UpdateRequired>false</UpdateRequired>
    <MapFileExtensions>true</MapFileExtensions>
    <ApplicationRevision>0</ApplicationRevision>
    <ApplicationVersion>1.0.0.%2a</ApplicationVersion>
    <IsWebBootstrapper>false</IsWebBootstrapper>
    <UseApplicationTrust>false</UseApplicationTrust>
    <BootstrapperEnabled>true</BootstrapperEnabled>
    <TargetFrameworkProfile />
  </PropertyGroup>
  <PropertyGroup Condition=" '$(Configuration)|$(Platform)' == 'Debug|AnyCPU' ">
    <DebugSymbols>true</DebugSymbols>
    <DebugType>full</DebugType>
    <Optimize>false</Optimize>
    <OutputPath>bin\Debug\</OutputPath>
    <DefineConstants>DEBUG</DefineConstants>
    <ErrorReport>prompt</ErrorReport>
    <WarningLevel>4</WarningLevel>
    <CodeAnalysisRuleSet>AllRules.ruleset</CodeAnalysisRuleSet>
    <PlatformTarget>AnyCPU</PlatformTarget>
  </PropertyGroup>
  <PropertyGroup Condition=" '$(Configuration)|$(Platform)' == 'Release|AnyCPU' ">
    <DebugType>pdbonly</DebugType>
    <Optimize>true</Optimize>
    <OutputPath>bin\Release\</OutputPath>
    <DefineConstants>TRACE</DefineConstants>
    <ErrorReport>prompt</ErrorReport>
    <WarningLevel>4</WarningLevel>
    <CodeAnalysisRuleSet>AllRules.ruleset</CodeAnalysisRuleSet>
  </PropertyGroup>
  <PropertyGroup>
    <SignAssembly>true</SignAssembly>
  </PropertyGroup>
  <PropertyGroup>
    <AssemblyOriginatorKeyFile>..\Raven.Database\RavenDB.snk</AssemblyOriginatorKeyFile>
  </PropertyGroup>
  <ItemGroup>
    <Reference Include="Esent.Interop, Version=1.0.0.0, Culture=neutral, PublicKeyToken=b93b4ad6c4b80595, processorArchitecture=MSIL">
      <SpecificVersion>False</SpecificVersion>
      <HintPath>..\SharedLibs\Esent.Interop.dll</HintPath>
    </Reference>
    <Reference Include="log4net, Version=1.2.10.0, Culture=neutral, PublicKeyToken=1b44e1d426115821, processorArchitecture=MSIL">
      <SpecificVersion>False</SpecificVersion>
      <HintPath>..\SharedLibs\log4net.dll</HintPath>
    </Reference>
    <Reference Include="Lucene.Net, Version=2.9.1.2, Culture=neutral, processorArchitecture=MSIL">
      <SpecificVersion>False</SpecificVersion>
      <HintPath>..\SharedLibs\Lucene.Net.dll</HintPath>
    </Reference>
    <Reference Include="Microsoft.CSharp" />
    <Reference Include="Newtonsoft.Json, Version=3.5.0.0, Culture=neutral, PublicKeyToken=30ad4fe6b2a6aeed, processorArchitecture=MSIL">
      <SpecificVersion>False</SpecificVersion>
      <HintPath>..\SharedLibs\Newtonsoft.Json.dll</HintPath>
    </Reference>
    <Reference Include="Spatial.Net">
      <HintPath>..\SharedLibs\Spatial.Net.dll</HintPath>
    </Reference>
    <Reference Include="System" />
    <Reference Include="System.ComponentModel.Composition" />
    <Reference Include="System.Core">
      <RequiredTargetFramework>3.5</RequiredTargetFramework>
    </Reference>
    <Reference Include="System.Xml.Linq">
      <RequiredTargetFramework>3.5</RequiredTargetFramework>
    </Reference>
    <Reference Include="System.Data.DataSetExtensions">
      <RequiredTargetFramework>3.5</RequiredTargetFramework>
    </Reference>
    <Reference Include="System.Data" />
    <Reference Include="System.Xml" />
    <Reference Include="xunit, Version=1.1.0.1323, Culture=neutral, PublicKeyToken=8d05b1bb7a6fdb6c, processorArchitecture=MSIL">
      <SpecificVersion>False</SpecificVersion>
      <HintPath>..\SharedLibs\xunit.dll</HintPath>
    </Reference>
  </ItemGroup>
  <ItemGroup>
<<<<<<< HEAD
    <Compile Include="Bugs\HierarchicalData.cs" />
=======
    <Compile Include="Bugs\HiLoServerKeysNotExported.cs" />
>>>>>>> 2ecc8da9
    <Compile Include="Bugs\IndexingBehavior.cs" />
    <Compile Include="Bugs\HiLoKeyIssues.cs" />
    <Compile Include="Bugs\ReadDataFromServer.cs" />
    <Compile Include="Indexes\CompiledIndex.cs" />
    <Compile Include="Indexes\ComplexIndexOnNotAnalyzedField.cs" />
    <Compile Include="Indexes\QueryingOnDefaultIndex.cs" />
    <Compile Include="Indexes\QueryingOnStaleIndexes.cs" />
    <Compile Include="Spatial\SpatialIndex.cs" />
    <Compile Include="Indexes\Statistics.cs" />
    <Compile Include="Indexes\UsingQueryBuilder.cs" />
    <Compile Include="Linq\UsingRavenQueryProvider.cs" />
    <Compile Include="Linq\LinqTransformerCompilationTests.cs" />
    <Compile Include="Linq\PerformingQueries.cs" />
    <Compile Include="Linq\UsingWhereConditions.cs" />
    <Compile Include="Patching\ArrayPatching.cs">
      <SubType>Code</SubType>
    </Compile>
    <Compile Include="Patching\NestedPatching.cs">
      <SubType>Code</SubType>
    </Compile>
    <Compile Include="Patching\SimplePatchApplication.cs">
      <SubType>Code</SubType>
    </Compile>
    <Compile Include="Properties\AssemblyInfo.cs" />
    <Compile Include="Spatial\SpatialIndexTestHelper.cs" />
    <Compile Include="Storage\AbstractDocumentStorageTest.cs" />
    <Compile Include="Storage\BackupRestore.cs" />
    <Compile Include="Storage\CreateUpdateDeleteDocuments.cs" />
    <Compile Include="Storage\CreateIndexes.cs" />
    <Compile Include="Storage\DeleteIndexes.cs">
      <SubType>Code</SubType>
    </Compile>
    <Compile Include="Indexes\DocumentsToIndex.cs" />
    <Compile Include="Storage\GeneralStorage.cs" />
    <Compile Include="Storage\IndexStaleViaEtags.cs" />
    <Compile Include="Storage\WithDebugging.cs" />
    <Compile Include="Transactions\Deletes.cs" />
    <Compile Include="Transactions\Etags.cs" />
    <Compile Include="Transactions\MuiltipleDocuments.cs" />
    <Compile Include="Transactions\Simple.cs" />
    <Compile Include="Transactions\WriteConflicts.cs" />
    <Compile Include="Triggers\AuditPutTrigger.cs" />
    <Compile Include="Triggers\CascadeDeleteTrigger.cs" />
    <Compile Include="Triggers\DeleteTriggers.cs" />
    <Compile Include="Triggers\IndexToDataTable.cs" />
    <Compile Include="Triggers\IndexTriggers.cs" />
    <Compile Include="Triggers\PutTriggers.cs" />
    <Compile Include="Triggers\ReadTriggers.cs" />
    <Compile Include="Triggers\VetoCapitalNamesPutTrigger.cs" />
    <Compile Include="Util\ReflectionUtil.cs" />
    <Compile Include="Views\MapReduce.cs" />
    <Compile Include="Views\ViewCompilation.cs" />
    <Compile Include="Views\ViewStorage.cs" />
  </ItemGroup>
  <ItemGroup>
    <BootstrapperPackage Include="Microsoft.Net.Client.3.5">
      <Visible>False</Visible>
      <ProductName>.NET Framework 3.5 SP1 Client Profile</ProductName>
      <Install>false</Install>
    </BootstrapperPackage>
    <BootstrapperPackage Include="Microsoft.Net.Framework.3.5.SP1">
      <Visible>False</Visible>
      <ProductName>.NET Framework 3.5 SP1</ProductName>
      <Install>true</Install>
    </BootstrapperPackage>
    <BootstrapperPackage Include="Microsoft.Windows.Installer.3.1">
      <Visible>False</Visible>
      <ProductName>Windows Installer 3.1</ProductName>
      <Install>true</Install>
    </BootstrapperPackage>
  </ItemGroup>
  <ItemGroup>
    <ProjectReference Include="..\Raven.Client\Raven.Client.csproj">
      <Project>{9F92FD36-60B6-4655-B8C6-00125B46AB6A}</Project>
      <Name>Raven.Client</Name>
    </ProjectReference>
    <ProjectReference Include="..\Raven.Database\Raven.Database.csproj">
      <Project>{212823CD-25E1-41AC-92D1-D6DF4D53FC85}</Project>
      <Name>Raven.Database</Name>
    </ProjectReference>
    <ProjectReference Include="..\Raven.Server\Raven.Server.csproj">
      <Project>{3B90EB20-AEA3-4972-8219-936F1A62768C}</Project>
      <Name>Raven.Server</Name>
    </ProjectReference>
    <ProjectReference Include="..\Raven.Storage.Esent\Raven.Storage.Esent.csproj">
      <Project>{9DEE8674-D0CD-430D-BD9B-6CD95F3CAB22}</Project>
      <Name>Raven.Storage.Esent</Name>
    </ProjectReference>
  </ItemGroup>
  <ItemGroup>
    <None Include="..\Raven.Database\RavenDB.snk">
      <Link>RavenDB.snk</Link>
    </None>
  </ItemGroup>
  <ItemGroup />
  <Import Project="$(MSBuildToolsPath)\Microsoft.CSharp.targets" />
  <!-- To modify your build process, add your task inside one of the targets below and uncomment it. 
       Other similar extension points exist, see Microsoft.Common.targets.
  <Target Name="BeforeBuild">
  </Target>
  <Target Name="AfterBuild">
  </Target>
  -->
</Project><|MERGE_RESOLUTION|>--- conflicted
+++ resolved
@@ -1,210 +1,207 @@
-﻿<?xml version="1.0" encoding="utf-8"?>
-<Project ToolsVersion="4.0" DefaultTargets="Build" xmlns="http://schemas.microsoft.com/developer/msbuild/2003">
-  <PropertyGroup>
-    <Configuration Condition=" '$(Configuration)' == '' ">Debug</Configuration>
-    <Platform Condition=" '$(Platform)' == '' ">AnyCPU</Platform>
-    <ProductVersion>9.0.30729</ProductVersion>
-    <SchemaVersion>2.0</SchemaVersion>
-    <ProjectGuid>{267AC60C-751E-42E9-AA18-66035DEFF63A}</ProjectGuid>
-    <OutputType>Library</OutputType>
-    <AppDesignerFolder>Properties</AppDesignerFolder>
-    <RootNamespace>Raven.Tests</RootNamespace>
-    <AssemblyName>Raven.Tests</AssemblyName>
-    <TargetFrameworkVersion>v4.0</TargetFrameworkVersion>
-    <FileAlignment>512</FileAlignment>
-    <FileUpgradeFlags>
-    </FileUpgradeFlags>
-    <OldToolsVersion>3.5</OldToolsVersion>
-    <UpgradeBackupLocation />
-    <PublishUrl>publish\</PublishUrl>
-    <Install>true</Install>
-    <InstallFrom>Disk</InstallFrom>
-    <UpdateEnabled>false</UpdateEnabled>
-    <UpdateMode>Foreground</UpdateMode>
-    <UpdateInterval>7</UpdateInterval>
-    <UpdateIntervalUnits>Days</UpdateIntervalUnits>
-    <UpdatePeriodically>false</UpdatePeriodically>
-    <UpdateRequired>false</UpdateRequired>
-    <MapFileExtensions>true</MapFileExtensions>
-    <ApplicationRevision>0</ApplicationRevision>
-    <ApplicationVersion>1.0.0.%2a</ApplicationVersion>
-    <IsWebBootstrapper>false</IsWebBootstrapper>
-    <UseApplicationTrust>false</UseApplicationTrust>
-    <BootstrapperEnabled>true</BootstrapperEnabled>
-    <TargetFrameworkProfile />
-  </PropertyGroup>
-  <PropertyGroup Condition=" '$(Configuration)|$(Platform)' == 'Debug|AnyCPU' ">
-    <DebugSymbols>true</DebugSymbols>
-    <DebugType>full</DebugType>
-    <Optimize>false</Optimize>
-    <OutputPath>bin\Debug\</OutputPath>
-    <DefineConstants>DEBUG</DefineConstants>
-    <ErrorReport>prompt</ErrorReport>
-    <WarningLevel>4</WarningLevel>
-    <CodeAnalysisRuleSet>AllRules.ruleset</CodeAnalysisRuleSet>
-    <PlatformTarget>AnyCPU</PlatformTarget>
-  </PropertyGroup>
-  <PropertyGroup Condition=" '$(Configuration)|$(Platform)' == 'Release|AnyCPU' ">
-    <DebugType>pdbonly</DebugType>
-    <Optimize>true</Optimize>
-    <OutputPath>bin\Release\</OutputPath>
-    <DefineConstants>TRACE</DefineConstants>
-    <ErrorReport>prompt</ErrorReport>
-    <WarningLevel>4</WarningLevel>
-    <CodeAnalysisRuleSet>AllRules.ruleset</CodeAnalysisRuleSet>
-  </PropertyGroup>
-  <PropertyGroup>
-    <SignAssembly>true</SignAssembly>
-  </PropertyGroup>
-  <PropertyGroup>
-    <AssemblyOriginatorKeyFile>..\Raven.Database\RavenDB.snk</AssemblyOriginatorKeyFile>
-  </PropertyGroup>
-  <ItemGroup>
-    <Reference Include="Esent.Interop, Version=1.0.0.0, Culture=neutral, PublicKeyToken=b93b4ad6c4b80595, processorArchitecture=MSIL">
-      <SpecificVersion>False</SpecificVersion>
-      <HintPath>..\SharedLibs\Esent.Interop.dll</HintPath>
-    </Reference>
-    <Reference Include="log4net, Version=1.2.10.0, Culture=neutral, PublicKeyToken=1b44e1d426115821, processorArchitecture=MSIL">
-      <SpecificVersion>False</SpecificVersion>
-      <HintPath>..\SharedLibs\log4net.dll</HintPath>
-    </Reference>
-    <Reference Include="Lucene.Net, Version=2.9.1.2, Culture=neutral, processorArchitecture=MSIL">
-      <SpecificVersion>False</SpecificVersion>
-      <HintPath>..\SharedLibs\Lucene.Net.dll</HintPath>
-    </Reference>
-    <Reference Include="Microsoft.CSharp" />
-    <Reference Include="Newtonsoft.Json, Version=3.5.0.0, Culture=neutral, PublicKeyToken=30ad4fe6b2a6aeed, processorArchitecture=MSIL">
-      <SpecificVersion>False</SpecificVersion>
-      <HintPath>..\SharedLibs\Newtonsoft.Json.dll</HintPath>
-    </Reference>
-    <Reference Include="Spatial.Net">
-      <HintPath>..\SharedLibs\Spatial.Net.dll</HintPath>
-    </Reference>
-    <Reference Include="System" />
-    <Reference Include="System.ComponentModel.Composition" />
-    <Reference Include="System.Core">
-      <RequiredTargetFramework>3.5</RequiredTargetFramework>
-    </Reference>
-    <Reference Include="System.Xml.Linq">
-      <RequiredTargetFramework>3.5</RequiredTargetFramework>
-    </Reference>
-    <Reference Include="System.Data.DataSetExtensions">
-      <RequiredTargetFramework>3.5</RequiredTargetFramework>
-    </Reference>
-    <Reference Include="System.Data" />
-    <Reference Include="System.Xml" />
-    <Reference Include="xunit, Version=1.1.0.1323, Culture=neutral, PublicKeyToken=8d05b1bb7a6fdb6c, processorArchitecture=MSIL">
-      <SpecificVersion>False</SpecificVersion>
-      <HintPath>..\SharedLibs\xunit.dll</HintPath>
-    </Reference>
-  </ItemGroup>
-  <ItemGroup>
-<<<<<<< HEAD
-    <Compile Include="Bugs\HierarchicalData.cs" />
-=======
-    <Compile Include="Bugs\HiLoServerKeysNotExported.cs" />
->>>>>>> 2ecc8da9
-    <Compile Include="Bugs\IndexingBehavior.cs" />
-    <Compile Include="Bugs\HiLoKeyIssues.cs" />
-    <Compile Include="Bugs\ReadDataFromServer.cs" />
-    <Compile Include="Indexes\CompiledIndex.cs" />
-    <Compile Include="Indexes\ComplexIndexOnNotAnalyzedField.cs" />
-    <Compile Include="Indexes\QueryingOnDefaultIndex.cs" />
-    <Compile Include="Indexes\QueryingOnStaleIndexes.cs" />
-    <Compile Include="Spatial\SpatialIndex.cs" />
-    <Compile Include="Indexes\Statistics.cs" />
-    <Compile Include="Indexes\UsingQueryBuilder.cs" />
-    <Compile Include="Linq\UsingRavenQueryProvider.cs" />
-    <Compile Include="Linq\LinqTransformerCompilationTests.cs" />
-    <Compile Include="Linq\PerformingQueries.cs" />
-    <Compile Include="Linq\UsingWhereConditions.cs" />
-    <Compile Include="Patching\ArrayPatching.cs">
-      <SubType>Code</SubType>
-    </Compile>
-    <Compile Include="Patching\NestedPatching.cs">
-      <SubType>Code</SubType>
-    </Compile>
-    <Compile Include="Patching\SimplePatchApplication.cs">
-      <SubType>Code</SubType>
-    </Compile>
-    <Compile Include="Properties\AssemblyInfo.cs" />
-    <Compile Include="Spatial\SpatialIndexTestHelper.cs" />
-    <Compile Include="Storage\AbstractDocumentStorageTest.cs" />
-    <Compile Include="Storage\BackupRestore.cs" />
-    <Compile Include="Storage\CreateUpdateDeleteDocuments.cs" />
-    <Compile Include="Storage\CreateIndexes.cs" />
-    <Compile Include="Storage\DeleteIndexes.cs">
-      <SubType>Code</SubType>
-    </Compile>
-    <Compile Include="Indexes\DocumentsToIndex.cs" />
-    <Compile Include="Storage\GeneralStorage.cs" />
-    <Compile Include="Storage\IndexStaleViaEtags.cs" />
-    <Compile Include="Storage\WithDebugging.cs" />
-    <Compile Include="Transactions\Deletes.cs" />
-    <Compile Include="Transactions\Etags.cs" />
-    <Compile Include="Transactions\MuiltipleDocuments.cs" />
-    <Compile Include="Transactions\Simple.cs" />
-    <Compile Include="Transactions\WriteConflicts.cs" />
-    <Compile Include="Triggers\AuditPutTrigger.cs" />
-    <Compile Include="Triggers\CascadeDeleteTrigger.cs" />
-    <Compile Include="Triggers\DeleteTriggers.cs" />
-    <Compile Include="Triggers\IndexToDataTable.cs" />
-    <Compile Include="Triggers\IndexTriggers.cs" />
-    <Compile Include="Triggers\PutTriggers.cs" />
-    <Compile Include="Triggers\ReadTriggers.cs" />
-    <Compile Include="Triggers\VetoCapitalNamesPutTrigger.cs" />
-    <Compile Include="Util\ReflectionUtil.cs" />
-    <Compile Include="Views\MapReduce.cs" />
-    <Compile Include="Views\ViewCompilation.cs" />
-    <Compile Include="Views\ViewStorage.cs" />
-  </ItemGroup>
-  <ItemGroup>
-    <BootstrapperPackage Include="Microsoft.Net.Client.3.5">
-      <Visible>False</Visible>
-      <ProductName>.NET Framework 3.5 SP1 Client Profile</ProductName>
-      <Install>false</Install>
-    </BootstrapperPackage>
-    <BootstrapperPackage Include="Microsoft.Net.Framework.3.5.SP1">
-      <Visible>False</Visible>
-      <ProductName>.NET Framework 3.5 SP1</ProductName>
-      <Install>true</Install>
-    </BootstrapperPackage>
-    <BootstrapperPackage Include="Microsoft.Windows.Installer.3.1">
-      <Visible>False</Visible>
-      <ProductName>Windows Installer 3.1</ProductName>
-      <Install>true</Install>
-    </BootstrapperPackage>
-  </ItemGroup>
-  <ItemGroup>
-    <ProjectReference Include="..\Raven.Client\Raven.Client.csproj">
-      <Project>{9F92FD36-60B6-4655-B8C6-00125B46AB6A}</Project>
-      <Name>Raven.Client</Name>
-    </ProjectReference>
-    <ProjectReference Include="..\Raven.Database\Raven.Database.csproj">
-      <Project>{212823CD-25E1-41AC-92D1-D6DF4D53FC85}</Project>
-      <Name>Raven.Database</Name>
-    </ProjectReference>
-    <ProjectReference Include="..\Raven.Server\Raven.Server.csproj">
-      <Project>{3B90EB20-AEA3-4972-8219-936F1A62768C}</Project>
-      <Name>Raven.Server</Name>
-    </ProjectReference>
-    <ProjectReference Include="..\Raven.Storage.Esent\Raven.Storage.Esent.csproj">
-      <Project>{9DEE8674-D0CD-430D-BD9B-6CD95F3CAB22}</Project>
-      <Name>Raven.Storage.Esent</Name>
-    </ProjectReference>
-  </ItemGroup>
-  <ItemGroup>
-    <None Include="..\Raven.Database\RavenDB.snk">
-      <Link>RavenDB.snk</Link>
-    </None>
-  </ItemGroup>
-  <ItemGroup />
-  <Import Project="$(MSBuildToolsPath)\Microsoft.CSharp.targets" />
+﻿<?xml version="1.0" encoding="utf-8"?>
+<Project ToolsVersion="4.0" DefaultTargets="Build" xmlns="http://schemas.microsoft.com/developer/msbuild/2003">
+  <PropertyGroup>
+    <Configuration Condition=" '$(Configuration)' == '' ">Debug</Configuration>
+    <Platform Condition=" '$(Platform)' == '' ">AnyCPU</Platform>
+    <ProductVersion>9.0.30729</ProductVersion>
+    <SchemaVersion>2.0</SchemaVersion>
+    <ProjectGuid>{267AC60C-751E-42E9-AA18-66035DEFF63A}</ProjectGuid>
+    <OutputType>Library</OutputType>
+    <AppDesignerFolder>Properties</AppDesignerFolder>
+    <RootNamespace>Raven.Tests</RootNamespace>
+    <AssemblyName>Raven.Tests</AssemblyName>
+    <TargetFrameworkVersion>v4.0</TargetFrameworkVersion>
+    <FileAlignment>512</FileAlignment>
+    <FileUpgradeFlags>
+    </FileUpgradeFlags>
+    <OldToolsVersion>3.5</OldToolsVersion>
+    <UpgradeBackupLocation />
+    <PublishUrl>publish\</PublishUrl>
+    <Install>true</Install>
+    <InstallFrom>Disk</InstallFrom>
+    <UpdateEnabled>false</UpdateEnabled>
+    <UpdateMode>Foreground</UpdateMode>
+    <UpdateInterval>7</UpdateInterval>
+    <UpdateIntervalUnits>Days</UpdateIntervalUnits>
+    <UpdatePeriodically>false</UpdatePeriodically>
+    <UpdateRequired>false</UpdateRequired>
+    <MapFileExtensions>true</MapFileExtensions>
+    <ApplicationRevision>0</ApplicationRevision>
+    <ApplicationVersion>1.0.0.%2a</ApplicationVersion>
+    <IsWebBootstrapper>false</IsWebBootstrapper>
+    <UseApplicationTrust>false</UseApplicationTrust>
+    <BootstrapperEnabled>true</BootstrapperEnabled>
+    <TargetFrameworkProfile />
+  </PropertyGroup>
+  <PropertyGroup Condition=" '$(Configuration)|$(Platform)' == 'Debug|AnyCPU' ">
+    <DebugSymbols>true</DebugSymbols>
+    <DebugType>full</DebugType>
+    <Optimize>false</Optimize>
+    <OutputPath>bin\Debug\</OutputPath>
+    <DefineConstants>DEBUG</DefineConstants>
+    <ErrorReport>prompt</ErrorReport>
+    <WarningLevel>4</WarningLevel>
+    <CodeAnalysisRuleSet>AllRules.ruleset</CodeAnalysisRuleSet>
+    <PlatformTarget>AnyCPU</PlatformTarget>
+  </PropertyGroup>
+  <PropertyGroup Condition=" '$(Configuration)|$(Platform)' == 'Release|AnyCPU' ">
+    <DebugType>pdbonly</DebugType>
+    <Optimize>true</Optimize>
+    <OutputPath>bin\Release\</OutputPath>
+    <DefineConstants>TRACE</DefineConstants>
+    <ErrorReport>prompt</ErrorReport>
+    <WarningLevel>4</WarningLevel>
+    <CodeAnalysisRuleSet>AllRules.ruleset</CodeAnalysisRuleSet>
+  </PropertyGroup>
+  <PropertyGroup>
+    <SignAssembly>true</SignAssembly>
+  </PropertyGroup>
+  <PropertyGroup>
+    <AssemblyOriginatorKeyFile>..\Raven.Database\RavenDB.snk</AssemblyOriginatorKeyFile>
+  </PropertyGroup>
+  <ItemGroup>
+    <Reference Include="Esent.Interop, Version=1.0.0.0, Culture=neutral, PublicKeyToken=b93b4ad6c4b80595, processorArchitecture=MSIL">
+      <SpecificVersion>False</SpecificVersion>
+      <HintPath>..\SharedLibs\Esent.Interop.dll</HintPath>
+    </Reference>
+    <Reference Include="log4net, Version=1.2.10.0, Culture=neutral, PublicKeyToken=1b44e1d426115821, processorArchitecture=MSIL">
+      <SpecificVersion>False</SpecificVersion>
+      <HintPath>..\SharedLibs\log4net.dll</HintPath>
+    </Reference>
+    <Reference Include="Lucene.Net, Version=2.9.1.2, Culture=neutral, processorArchitecture=MSIL">
+      <SpecificVersion>False</SpecificVersion>
+      <HintPath>..\SharedLibs\Lucene.Net.dll</HintPath>
+    </Reference>
+    <Reference Include="Microsoft.CSharp" />
+    <Reference Include="Newtonsoft.Json, Version=3.5.0.0, Culture=neutral, PublicKeyToken=30ad4fe6b2a6aeed, processorArchitecture=MSIL">
+      <SpecificVersion>False</SpecificVersion>
+      <HintPath>..\SharedLibs\Newtonsoft.Json.dll</HintPath>
+    </Reference>
+    <Reference Include="Spatial.Net">
+      <HintPath>..\SharedLibs\Spatial.Net.dll</HintPath>
+    </Reference>
+    <Reference Include="System" />
+    <Reference Include="System.ComponentModel.Composition" />
+    <Reference Include="System.Core">
+      <RequiredTargetFramework>3.5</RequiredTargetFramework>
+    </Reference>
+    <Reference Include="System.Xml.Linq">
+      <RequiredTargetFramework>3.5</RequiredTargetFramework>
+    </Reference>
+    <Reference Include="System.Data.DataSetExtensions">
+      <RequiredTargetFramework>3.5</RequiredTargetFramework>
+    </Reference>
+    <Reference Include="System.Data" />
+    <Reference Include="System.Xml" />
+    <Reference Include="xunit, Version=1.1.0.1323, Culture=neutral, PublicKeyToken=8d05b1bb7a6fdb6c, processorArchitecture=MSIL">
+      <SpecificVersion>False</SpecificVersion>
+      <HintPath>..\SharedLibs\xunit.dll</HintPath>
+    </Reference>
+  </ItemGroup>
+  <ItemGroup>
+    <Compile Include="Bugs\HierarchicalData.cs" />
+    <Compile Include="Bugs\HiLoServerKeysNotExported.cs" />
+    <Compile Include="Bugs\IndexingBehavior.cs" />
+    <Compile Include="Bugs\HiLoKeyIssues.cs" />
+    <Compile Include="Bugs\ReadDataFromServer.cs" />
+    <Compile Include="Indexes\CompiledIndex.cs" />
+    <Compile Include="Indexes\ComplexIndexOnNotAnalyzedField.cs" />
+    <Compile Include="Indexes\QueryingOnDefaultIndex.cs" />
+    <Compile Include="Indexes\QueryingOnStaleIndexes.cs" />
+    <Compile Include="Spatial\SpatialIndex.cs" />
+    <Compile Include="Indexes\Statistics.cs" />
+    <Compile Include="Indexes\UsingQueryBuilder.cs" />
+    <Compile Include="Linq\UsingRavenQueryProvider.cs" />
+    <Compile Include="Linq\LinqTransformerCompilationTests.cs" />
+    <Compile Include="Linq\PerformingQueries.cs" />
+    <Compile Include="Linq\UsingWhereConditions.cs" />
+    <Compile Include="Patching\ArrayPatching.cs">
+      <SubType>Code</SubType>
+    </Compile>
+    <Compile Include="Patching\NestedPatching.cs">
+      <SubType>Code</SubType>
+    </Compile>
+    <Compile Include="Patching\SimplePatchApplication.cs">
+      <SubType>Code</SubType>
+    </Compile>
+    <Compile Include="Properties\AssemblyInfo.cs" />
+    <Compile Include="Spatial\SpatialIndexTestHelper.cs" />
+    <Compile Include="Storage\AbstractDocumentStorageTest.cs" />
+    <Compile Include="Storage\BackupRestore.cs" />
+    <Compile Include="Storage\CreateUpdateDeleteDocuments.cs" />
+    <Compile Include="Storage\CreateIndexes.cs" />
+    <Compile Include="Storage\DeleteIndexes.cs">
+      <SubType>Code</SubType>
+    </Compile>
+    <Compile Include="Indexes\DocumentsToIndex.cs" />
+    <Compile Include="Storage\GeneralStorage.cs" />
+    <Compile Include="Storage\IndexStaleViaEtags.cs" />
+    <Compile Include="Storage\WithDebugging.cs" />
+    <Compile Include="Transactions\Deletes.cs" />
+    <Compile Include="Transactions\Etags.cs" />
+    <Compile Include="Transactions\MuiltipleDocuments.cs" />
+    <Compile Include="Transactions\Simple.cs" />
+    <Compile Include="Transactions\WriteConflicts.cs" />
+    <Compile Include="Triggers\AuditPutTrigger.cs" />
+    <Compile Include="Triggers\CascadeDeleteTrigger.cs" />
+    <Compile Include="Triggers\DeleteTriggers.cs" />
+    <Compile Include="Triggers\IndexToDataTable.cs" />
+    <Compile Include="Triggers\IndexTriggers.cs" />
+    <Compile Include="Triggers\PutTriggers.cs" />
+    <Compile Include="Triggers\ReadTriggers.cs" />
+    <Compile Include="Triggers\VetoCapitalNamesPutTrigger.cs" />
+    <Compile Include="Util\ReflectionUtil.cs" />
+    <Compile Include="Views\MapReduce.cs" />
+    <Compile Include="Views\ViewCompilation.cs" />
+    <Compile Include="Views\ViewStorage.cs" />
+  </ItemGroup>
+  <ItemGroup>
+    <BootstrapperPackage Include="Microsoft.Net.Client.3.5">
+      <Visible>False</Visible>
+      <ProductName>.NET Framework 3.5 SP1 Client Profile</ProductName>
+      <Install>false</Install>
+    </BootstrapperPackage>
+    <BootstrapperPackage Include="Microsoft.Net.Framework.3.5.SP1">
+      <Visible>False</Visible>
+      <ProductName>.NET Framework 3.5 SP1</ProductName>
+      <Install>true</Install>
+    </BootstrapperPackage>
+    <BootstrapperPackage Include="Microsoft.Windows.Installer.3.1">
+      <Visible>False</Visible>
+      <ProductName>Windows Installer 3.1</ProductName>
+      <Install>true</Install>
+    </BootstrapperPackage>
+  </ItemGroup>
+  <ItemGroup>
+    <ProjectReference Include="..\Raven.Client\Raven.Client.csproj">
+      <Project>{9F92FD36-60B6-4655-B8C6-00125B46AB6A}</Project>
+      <Name>Raven.Client</Name>
+    </ProjectReference>
+    <ProjectReference Include="..\Raven.Database\Raven.Database.csproj">
+      <Project>{212823CD-25E1-41AC-92D1-D6DF4D53FC85}</Project>
+      <Name>Raven.Database</Name>
+    </ProjectReference>
+    <ProjectReference Include="..\Raven.Server\Raven.Server.csproj">
+      <Project>{3B90EB20-AEA3-4972-8219-936F1A62768C}</Project>
+      <Name>Raven.Server</Name>
+    </ProjectReference>
+    <ProjectReference Include="..\Raven.Storage.Esent\Raven.Storage.Esent.csproj">
+      <Project>{9DEE8674-D0CD-430D-BD9B-6CD95F3CAB22}</Project>
+      <Name>Raven.Storage.Esent</Name>
+    </ProjectReference>
+  </ItemGroup>
+  <ItemGroup>
+    <None Include="..\Raven.Database\RavenDB.snk">
+      <Link>RavenDB.snk</Link>
+    </None>
+  </ItemGroup>
+  <ItemGroup />
+  <Import Project="$(MSBuildToolsPath)\Microsoft.CSharp.targets" />
   <!-- To modify your build process, add your task inside one of the targets below and uncomment it. 
        Other similar extension points exist, see Microsoft.Common.targets.
   <Target Name="BeforeBuild">
   </Target>
   <Target Name="AfterBuild">
   </Target>
-  -->
+  -->
 </Project>
using System;
<<<<<<< HEAD
using Raven.Client.Document;
using Xunit;
using System.Linq;
=======
using System.Linq;
using Raven.Client;
using Raven.Client.Document;
using Raven.Server;
using Xunit;
>>>>>>> 0421066b

namespace Raven.Tests.Bugs
{
	public class AggressiveCaching : RemoteClientTest
	{
<<<<<<< HEAD
		[Fact]
		public void CanAggressivelyCacheLoads()
		{
			using(var server = GetNewServer())
			using (var store = new DocumentStore
								{
									Url = "http://localhost:8079",
									Conventions =
										{
											FailoverBehavior = FailoverBehavior.FailImmediately
										}
								}.Initialize())
			{
				using(var session = store.OpenSession())
				{
					session.Store(new User());
					session.SaveChanges();
				}

				WaitForAllRequestsToComplete(server);
				server.Server.ResetNumberOfRequests();

				for (var i = 0; i < 5; i++)
				{
					using (var session = store.OpenSession())
					{
						using (session.Advanced.DocumentStore.AggressivelyCacheFor(TimeSpan.FromMinutes(5)))
						{
							session.Load<User>("users/1");
						}
					}
				}
			
				WaitForAllRequestsToComplete(server);
				Assert.Equal(1, server.Server.NumberOfRequests);
			}
=======
		private readonly RavenDbServer server;
		private readonly IDocumentStore store;

		public AggressiveCaching()
		{
			server = GetNewServer();
			store = new DocumentStore
			{
				Url = "http://localhost:8079",
				Conventions = {FailoverBehavior = FailoverBehavior.FailImmediately}
			}.Initialize();

			using (var session = store.OpenSession())
			{
				session.Store(new User());
				session.SaveChanges();
			}

			WaitForAllRequestsToComplete(server);
			server.Server.ResetNumberOfRequests();
		}

		public override void Dispose()
		{
			store.Dispose();
			server.Dispose();
			base.Dispose();
		}

		[Fact]
		public void CanAggressivelyCacheLoads()
		{
			for (var i = 0; i < 5; i++)
			{
				using (var session = store.OpenSession())
				{
					using (session.Advanced.DocumentStore.AggressivelyCacheFor(TimeSpan.FromMinutes(5)))
					{
						session.Load<User>("users/1");
					}
				}
			}

			WaitForAllRequestsToComplete(server);
			Assert.Equal(1, server.Server.NumberOfRequests);
>>>>>>> 0421066b
		}

		[Fact]
		public void CanAggressivelyCacheQueries()
		{
<<<<<<< HEAD
			using (var server = GetNewServer())
			using (var store = new DocumentStore
			{
				Url = "http://localhost:8079",
				Conventions =
					{
						FailoverBehavior = FailoverBehavior.FailImmediately
					}
			}.Initialize())
			{
				using (var session = store.OpenSession())
				{
					session.Store(new User());
					session.SaveChanges();
				}

				WaitForAllRequestsToComplete(server);
				server.Server.ResetNumberOfRequests();

				for (int i = 0; i < 5; i++)
				{
					using (var session = store.OpenSession())
					{
						using (session.Advanced.DocumentStore.AggressivelyCacheFor(TimeSpan.FromMinutes(5)))
						{
							session.Query<User>().ToList();
						}
					}

				}
				
				WaitForAllRequestsToComplete(server);
				Assert.Equal(1, server.Server.NumberOfRequests);
			}
		}

		[Fact]
		public void WaitForUnstaleResultIgnoresAggressiveCaching()
		{
			using (var server = GetNewServer())
			using (var store = new DocumentStore
			{
				Url = "http://localhost:8079",
				Conventions =
					{
						FailoverBehavior = FailoverBehavior.FailImmediately
					}
			}.Initialize())
			{
				using (var session = store.OpenSession())
				{
					session.Store(new User());
					session.SaveChanges();
				}

				WaitForAllRequestsToComplete(server);
				server.Server.ResetNumberOfRequests();

				for (int i = 0; i < 5; i++)
				{
					using (var session = store.OpenSession())
					{
						using (session.Advanced.DocumentStore.AggressivelyCacheFor(TimeSpan.FromMinutes(5)))
						{
							session.Query<User>()
								.Customize(x=>x.WaitForNonStaleResults())
								.ToList();
						}
					}

				}
			
				WaitForAllRequestsToComplete(server);
				Assert.NotEqual(1, server.Server.NumberOfRequests);
			}
=======
			for (var i = 0; i < 5; i++)
			{
				using (var session = store.OpenSession())
				{
					using (session.Advanced.DocumentStore.AggressivelyCacheFor(TimeSpan.FromMinutes(5)))
					{
						session.Query<User>().ToList();
					}
				}

			}

			WaitForAllRequestsToComplete(server);
			Assert.Equal(1, server.Server.NumberOfRequests);
		}

		// TODO: NOTE: I think this test is not complete, since the assertion here is exactly the same as in CanAggressivelyCacheQueries.
		[Fact]
		public void WaitForNonStaleResultsIgnoresAggressiveCaching()
		{
			for (var i = 0; i < 5; i++)
			{
				using (var session = store.OpenSession())
				{
					using (session.Advanced.DocumentStore.AggressivelyCacheFor(TimeSpan.FromMinutes(5)))
					{
						session.Query<User>()
							.Customize(x => x.WaitForNonStaleResults())
							.ToList();
					}
				}

			}

			WaitForAllRequestsToComplete(server);
			Assert.NotEqual(1, server.Server.NumberOfRequests);
>>>>>>> 0421066b
		}
	}
}<|MERGE_RESOLUTION|>--- conflicted
+++ resolved
@@ -1,223 +1,130 @@
-using System;
-<<<<<<< HEAD
-using Raven.Client.Document;
-using Xunit;
-using System.Linq;
-=======
-using System.Linq;
-using Raven.Client;
-using Raven.Client.Document;
-using Raven.Server;
-using Xunit;
->>>>>>> 0421066b
-
-namespace Raven.Tests.Bugs
-{
-	public class AggressiveCaching : RemoteClientTest
-	{
-<<<<<<< HEAD
-		[Fact]
-		public void CanAggressivelyCacheLoads()
-		{
-			using(var server = GetNewServer())
-			using (var store = new DocumentStore
-								{
-									Url = "http://localhost:8079",
-									Conventions =
-										{
-											FailoverBehavior = FailoverBehavior.FailImmediately
-										}
-								}.Initialize())
-			{
-				using(var session = store.OpenSession())
-				{
-					session.Store(new User());
-					session.SaveChanges();
-				}
-
-				WaitForAllRequestsToComplete(server);
-				server.Server.ResetNumberOfRequests();
-
-				for (var i = 0; i < 5; i++)
-				{
-					using (var session = store.OpenSession())
-					{
-						using (session.Advanced.DocumentStore.AggressivelyCacheFor(TimeSpan.FromMinutes(5)))
-						{
-							session.Load<User>("users/1");
-						}
-					}
-				}
-			
-				WaitForAllRequestsToComplete(server);
-				Assert.Equal(1, server.Server.NumberOfRequests);
-			}
-=======
-		private readonly RavenDbServer server;
-		private readonly IDocumentStore store;
-
-		public AggressiveCaching()
-		{
-			server = GetNewServer();
-			store = new DocumentStore
-			{
-				Url = "http://localhost:8079",
-				Conventions = {FailoverBehavior = FailoverBehavior.FailImmediately}
-			}.Initialize();
-
-			using (var session = store.OpenSession())
-			{
-				session.Store(new User());
-				session.SaveChanges();
-			}
-
-			WaitForAllRequestsToComplete(server);
-			server.Server.ResetNumberOfRequests();
-		}
-
-		public override void Dispose()
-		{
-			store.Dispose();
-			server.Dispose();
-			base.Dispose();
-		}
-
-		[Fact]
-		public void CanAggressivelyCacheLoads()
-		{
-			for (var i = 0; i < 5; i++)
-			{
-				using (var session = store.OpenSession())
-				{
-					using (session.Advanced.DocumentStore.AggressivelyCacheFor(TimeSpan.FromMinutes(5)))
-					{
-						session.Load<User>("users/1");
-					}
-				}
-			}
-
-			WaitForAllRequestsToComplete(server);
-			Assert.Equal(1, server.Server.NumberOfRequests);
->>>>>>> 0421066b
-		}
-
-		[Fact]
-		public void CanAggressivelyCacheQueries()
-		{
-<<<<<<< HEAD
-			using (var server = GetNewServer())
-			using (var store = new DocumentStore
-			{
-				Url = "http://localhost:8079",
-				Conventions =
-					{
-						FailoverBehavior = FailoverBehavior.FailImmediately
-					}
-			}.Initialize())
-			{
-				using (var session = store.OpenSession())
-				{
-					session.Store(new User());
-					session.SaveChanges();
-				}
-
-				WaitForAllRequestsToComplete(server);
-				server.Server.ResetNumberOfRequests();
-
-				for (int i = 0; i < 5; i++)
-				{
-					using (var session = store.OpenSession())
-					{
-						using (session.Advanced.DocumentStore.AggressivelyCacheFor(TimeSpan.FromMinutes(5)))
-						{
-							session.Query<User>().ToList();
-						}
-					}
-
-				}
-				
-				WaitForAllRequestsToComplete(server);
-				Assert.Equal(1, server.Server.NumberOfRequests);
-			}
-		}
-
-		[Fact]
-		public void WaitForUnstaleResultIgnoresAggressiveCaching()
-		{
-			using (var server = GetNewServer())
-			using (var store = new DocumentStore
-			{
-				Url = "http://localhost:8079",
-				Conventions =
-					{
-						FailoverBehavior = FailoverBehavior.FailImmediately
-					}
-			}.Initialize())
-			{
-				using (var session = store.OpenSession())
-				{
-					session.Store(new User());
-					session.SaveChanges();
-				}
-
-				WaitForAllRequestsToComplete(server);
-				server.Server.ResetNumberOfRequests();
-
-				for (int i = 0; i < 5; i++)
-				{
-					using (var session = store.OpenSession())
-					{
-						using (session.Advanced.DocumentStore.AggressivelyCacheFor(TimeSpan.FromMinutes(5)))
-						{
-							session.Query<User>()
-								.Customize(x=>x.WaitForNonStaleResults())
-								.ToList();
-						}
-					}
-
-				}
-			
-				WaitForAllRequestsToComplete(server);
-				Assert.NotEqual(1, server.Server.NumberOfRequests);
-			}
-=======
-			for (var i = 0; i < 5; i++)
-			{
-				using (var session = store.OpenSession())
-				{
-					using (session.Advanced.DocumentStore.AggressivelyCacheFor(TimeSpan.FromMinutes(5)))
-					{
-						session.Query<User>().ToList();
-					}
-				}
-
-			}
-
-			WaitForAllRequestsToComplete(server);
-			Assert.Equal(1, server.Server.NumberOfRequests);
-		}
-
-		// TODO: NOTE: I think this test is not complete, since the assertion here is exactly the same as in CanAggressivelyCacheQueries.
-		[Fact]
-		public void WaitForNonStaleResultsIgnoresAggressiveCaching()
-		{
-			for (var i = 0; i < 5; i++)
-			{
-				using (var session = store.OpenSession())
-				{
-					using (session.Advanced.DocumentStore.AggressivelyCacheFor(TimeSpan.FromMinutes(5)))
-					{
-						session.Query<User>()
-							.Customize(x => x.WaitForNonStaleResults())
-							.ToList();
-					}
-				}
-
-			}
-
-			WaitForAllRequestsToComplete(server);
-			Assert.NotEqual(1, server.Server.NumberOfRequests);
->>>>>>> 0421066b
-		}
-	}
-}+using System;
+using System.Threading;
+using System.Linq;
+using Raven.Client;
+using Raven.Client.Document;
+using Xunit;
+
+namespace Raven.Tests.Bugs
+{
+	public class AggressiveCaching : RemoteClientTest
+	{
+		private readonly RavenDbServer server;
+		private readonly IDocumentStore store;
+
+		public AggressiveCaching()
+		{
+			using(var server = GetNewServer())
+			using (var store = new DocumentStore
+								{
+									Url = "http://localhost:8079",
+									Conventions =
+										{
+											FailoverBehavior = FailoverBehavior.FailImmediately
+										}
+								}.Initialize())
+			{
+				using(var session = store.OpenSession())
+				{
+					session.Store(new User());
+					session.SaveChanges();
+				}
+
+				WaitForAllRequestsToComplete(server);
+				server.Server.ResetNumberOfRequests();
+		}
+
+		public override void Dispose()
+		{
+			store.Dispose();
+			server.Dispose();
+			base.Dispose();
+		}
+
+		[Fact]
+		public void CanAggressivelyCacheLoads()
+		{
+			for (var i = 0; i < 5; i++)
+				{
+					using (var session = store.OpenSession())
+					{
+						using (session.Advanced.DocumentStore.AggressivelyCacheFor(TimeSpan.FromMinutes(5)))
+						{
+							session.Load<User>("users/1");
+						}
+					}
+				}
+			
+				WaitForAllRequestsToComplete(server);
+				Assert.Equal(1, server.Server.NumberOfRequests);
+			}
+
+		[Fact]
+		public void CanAggressivelyCacheQueries()
+		{
+			using (var server = GetNewServer())
+			using (var store = new DocumentStore
+			{
+				Url = "http://localhost:8079",
+				Conventions =
+					{
+						FailoverBehavior = FailoverBehavior.FailImmediately
+					}
+			}.Initialize())
+			{
+				using (var session = store.OpenSession())
+				{
+					session.Store(new User());
+					session.SaveChanges();
+				}
+
+				WaitForAllRequestsToComplete(server);
+				server.Server.ResetNumberOfRequests();
+
+				for (int i = 0; i < 5; i++)
+				{
+					using (var session = store.OpenSession())
+					{
+						using (session.Advanced.DocumentStore.AggressivelyCacheFor(TimeSpan.FromMinutes(5)))
+						{
+							session.Query<User>().ToList();
+						}
+					}
+
+				}
+				
+				WaitForAllRequestsToComplete(server);
+				Assert.Equal(1, server.Server.NumberOfRequests);
+			}
+
+		// TODO: NOTE: I think this test is not complete, since the assertion here is exactly the same as in CanAggressivelyCacheQueries.
+		[Fact]
+		public void WaitForNonStaleResultsIgnoresAggressiveCaching()
+		{
+			using (var server = GetNewServer())
+			using (var store = new DocumentStore
+			{
+				Url = "http://localhost:8079",
+				Conventions =
+					{
+						FailoverBehavior = FailoverBehavior.FailImmediately
+					}
+			}.Initialize())
+			{
+				using (var session = store.OpenSession())
+				{
+						using (session.Advanced.DocumentStore.AggressivelyCacheFor(TimeSpan.FromMinutes(5)))
+						{
+							session.Query<User>()
+							.Customize(x => x.WaitForNonStaleResults())
+								.ToList();
+						}
+					}
+
+				}
+			
+				WaitForAllRequestsToComplete(server);
+				Assert.NotEqual(1, server.Server.NumberOfRequests);
+			}
+		}
+}
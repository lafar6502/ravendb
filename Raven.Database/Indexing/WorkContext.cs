//-----------------------------------------------------------------------
// <copyright file="WorkContext.cs" company="Hibernating Rhinos LTD">
//     Copyright (c) Hibernating Rhinos LTD. All rights reserved.
// </copyright>
//-----------------------------------------------------------------------
using System;
using System.Collections.Concurrent;
using System.Collections.Generic;
using System.Diagnostics;
using System.Security;
using System.Threading;
using System.Threading.Tasks;
using Raven.Abstractions;
using Raven.Abstractions.Data;
using Raven.Abstractions.Logging;
using Raven.Abstractions.MEF;
using Raven.Database.Config;
using Raven.Database.Plugins;
using Raven.Database.Storage;
using System.Linq;
using Raven.Database.Util;

namespace Raven.Database.Indexing
{
	public class WorkContext : IDisposable
	{
		private readonly ConcurrentSet<FutureBatchStats> futureBatchStats = new ConcurrentSet<FutureBatchStats>();
		
		private readonly ConcurrentQueue<ActualIndexingBatchSize> lastActualIndexingBatchSize = new ConcurrentQueue<ActualIndexingBatchSize>();
		private readonly ConcurrentQueue<ServerError> serverErrors = new ConcurrentQueue<ServerError>();
		private readonly object waitForWork = new object();
		private volatile bool doWork = true;
		private int workCounter;
<<<<<<< HEAD
		private CancellationTokenSource cancellationTokenSource = new CancellationTokenSource();
		private static readonly ILog log = LogManager.GetCurrentClassLogger();
=======
		private readonly CancellationTokenSource cancellationTokenSource = new CancellationTokenSource();
		private static readonly Logger log = LogManager.GetCurrentClassLogger();
>>>>>>> 1e784574
		private readonly ThreadLocal<List<Func<string>>> shouldNotifyOnWork = new ThreadLocal<List<Func<string>>>(() => new List<Func<string>>());
		public OrderedPartCollection<AbstractIndexUpdateTrigger> IndexUpdateTriggers { get; set; }
		public OrderedPartCollection<AbstractReadTrigger> ReadTriggers { get; set; }
		public string DatabaseName { get; set; }

		public DateTime LastWorkTime { get; private set; }

		public bool DoWork
		{
			get { return doWork; }
		}

		public void UpdateFoundWork()
		{
			LastWorkTime = SystemTime.UtcNow;
		}

		public InMemoryRavenConfiguration Configuration { get; set; }
		public IndexStorage IndexStorage { get; set; }

		public TaskScheduler TaskScheduler { get; set; }
		public IndexDefinitionStorage IndexDefinitionStorage { get; set; }

		public ITransactionalStorage TransactionaStorage { get; set; }

		public ServerError[] Errors
		{
			get { return serverErrors.ToArray(); }
		}

		public int CurrentNumberOfItemsToIndexInSingleBatch { get; set; }

		public int CurrentNumberOfItemsToReduceInSingleBatch { get; set; }

		public bool WaitForWork(TimeSpan timeout, ref int workerWorkCounter, string name)
		{
			return WaitForWork(timeout, ref workerWorkCounter, null, name);
		}

		public bool WaitForWork(TimeSpan timeout, ref int workerWorkCounter, Action beforeWait, string name)
		{
			if (!doWork)
				return false;
			var currentWorkCounter = Thread.VolatileRead(ref workCounter);
			if (currentWorkCounter != workerWorkCounter)
			{
				workerWorkCounter = currentWorkCounter;
				return true;
			}
			if (beforeWait != null)
				beforeWait();
			lock (waitForWork)
			{
				if (!doWork)
					return false;
				currentWorkCounter = Thread.VolatileRead(ref workCounter);
				if (currentWorkCounter != workerWorkCounter)
				{
					workerWorkCounter = currentWorkCounter;
					return true;
				}
				log.Debug("No work was found, workerWorkCounter: {0}, for: {1}, will wait for additional work", workerWorkCounter, name);
				var forWork = Monitor.Wait(waitForWork, timeout);
				if (forWork)
					LastWorkTime = SystemTime.UtcNow;
				return forWork;
			}
		}

		public void ShouldNotifyAboutWork(Func<string> why)
		{
			shouldNotifyOnWork.Value.Add(why);
			UpdateFoundWork();
		}

		public void HandleWorkNotifications()
		{
			if (shouldNotifyOnWork.Value.Count == 0)
				return;
			NotifyAboutWork();
		}

		public void NotifyAboutWork()
		{
			lock (waitForWork)
			{
				if (doWork == false)
				{
					// need to clear this anyway
					shouldNotifyOnWork.Value.Clear();
					return;
				}
				var increment = Interlocked.Increment(ref workCounter);
				if (log.IsDebugEnabled)
				{
					var reason = string.Join(", ", shouldNotifyOnWork.Value.Select(action => action()).Where(x => x != null));
					log.Debug("Incremented work counter to {0} because: {1}", increment, reason);
				}
				shouldNotifyOnWork.Value.Clear();
				Monitor.PulseAll(waitForWork);
			}
		}

		public void StartWork()
		{
			doWork = true;
		}

		public void StopWork()
		{
			log.Debug("Stopping background workers");
			doWork = false;
			lock (waitForWork)
			{
				Monitor.PulseAll(waitForWork);
			}
		}

		public void AddError(string index, string key, string error)
		{
			serverErrors.Enqueue(new ServerError
			{
				Document = key,
				Error = error,
				Index = index,
				Timestamp = SystemTime.UtcNow
			});
			if (serverErrors.Count <= 50)
				return;
			ServerError ignored;
			serverErrors.TryDequeue(out ignored);
		}

		public void StopWorkRude()
		{
			StopWork();
			cancellationTokenSource.Cancel();
		}

		public CancellationToken CancellationToken
		{
			get { return cancellationTokenSource.Token; }
		}

		public void Dispose()
		{
			shouldNotifyOnWork.Dispose();
			if (DocsPerSecCounter != null)
				DocsPerSecCounter.Dispose();
			if (ReducedPerSecCounter != null)
				ReducedPerSecCounter.Dispose();
			if (IndexedPerSecCounter != null)
				IndexedPerSecCounter.Dispose();
			cancellationTokenSource.Dispose();
		}

		public void ClearErrorsFor(string name)
		{
			var list = new List<ServerError>();

			ServerError error;
			while (serverErrors.TryDequeue(out error))
			{
				if (StringComparer.InvariantCultureIgnoreCase.Equals(error.Index, name) == false)
					list.Add(error);
			}

			foreach (var serverError in list)
			{
				serverErrors.Enqueue(serverError);
			}
		}

		public Action<IndexChangeNotification> RaiseIndexChangeNotification { get; set; }

		private PerformanceCounter DocsPerSecCounter { get; set; }
		private PerformanceCounter IndexedPerSecCounter { get; set; }
		private PerformanceCounter ReducedPerSecCounter { get; set; }
		private bool useCounters = true;

		public void DocsPerSecIncreaseBy(int numOfDocs)
		{
			if (useCounters)
			{
				DocsPerSecCounter.IncrementBy(numOfDocs);
			}
		}
		public void IndexedPerSecIncreaseBy(int numOfDocs)
		{
			if (useCounters)
			{
				IndexedPerSecCounter.IncrementBy(numOfDocs);
			}
		}
		public void ReducedPerSecIncreaseBy(int numOfDocs)
		{
			if (useCounters)
			{
				ReducedPerSecCounter.IncrementBy(numOfDocs);
			}
		}

		private void CreatePreformanceCounters(string name)
		{
			DocsPerSecCounter = new PerformanceCounter
			{
				CategoryName = "RavenDB-" + name,
				CounterName = "# docs / sec",
				MachineName = ".",
				ReadOnly = false
			};

			IndexedPerSecCounter = new PerformanceCounter
			{
				CategoryName = "RavenDB-" + name,
				CounterName = "# docs indexed / sec",
				MachineName = ".",
				ReadOnly = false
			};

			ReducedPerSecCounter = new PerformanceCounter
			{
				CategoryName = "RavenDB-" + name,
				CounterName = "# docs reduced / sec",
				MachineName = ".",
				ReadOnly = false
			};
		}

		private void SetupPreformanceCounter(string name)
		{
			if (PerformanceCounterCategory.Exists("RavenDB-" + name))
				return;

			var counters = new CounterCreationDataCollection();

			// 1. counter for counting operations per second:
			//        PerformanceCounterType.RateOfCountsPerSecond32
			var docsPerSecond = new CounterCreationData
			{
				CounterName = "# docs / sec",
				CounterHelp = "Number of documents added per second",
				CounterType = PerformanceCounterType.RateOfCountsPerSecond32
			};
			counters.Add(docsPerSecond);

			// 2. counter for counting operations per second:
			//        PerformanceCounterType.RateOfCountsPerSecond32
			var indexedPerSecond = new CounterCreationData
			{
				CounterName = "# docs indexed / sec",
				CounterHelp = "Number of documents indexed per second",
				CounterType = PerformanceCounterType.RateOfCountsPerSecond32
			};
			counters.Add(indexedPerSecond);

			// 3. counter for counting operations per second:
			//        PerformanceCounterType.RateOfCountsPerSecond32
			var reducesPerSecond = new CounterCreationData
			{
				CounterName = "# docs reduced / sec",
				CounterHelp = "Number of documents reduced per second",
				CounterType = PerformanceCounterType.RateOfCountsPerSecond32
			};
			counters.Add(reducesPerSecond);

			// create new category with the counters above

			PerformanceCounterCategory.Create("RavenDB-" + name,
											  "RevenDB category", PerformanceCounterCategoryType.Unknown, counters);
		}

		public void Init(string name)
		{
			if (Configuration.RunInMemory)
			{
				useCounters = false;
				return;
			}


			name = name ?? Constants.SystemDatabase;
			try
			{
				SetupPreformanceCounter(name);
				CreatePreformanceCounters(name);
			}
			catch(UnauthorizedAccessException e)
			{
				log.WarnException(
					"Could not setup performance counters properly because of access permissions, perf counters will not be used", e);
				useCounters = false;
			}
			catch (SecurityException e)
			{
				log.WarnException(
					"Could not setup performance counters properly because of access permissions, perf counters will not be used", e);
				useCounters = false;
			}
		}

		public void ReportIndexingActualBatchSize(int size)
		{
			lastActualIndexingBatchSize.Enqueue(new ActualIndexingBatchSize
			{
				Size = size,
				Timestamp = SystemTime.UtcNow
			});
			if(lastActualIndexingBatchSize.Count > 25)
			{
				ActualIndexingBatchSize tuple;
				lastActualIndexingBatchSize.TryDequeue(out tuple);
			}
		}

		public ConcurrentSet<FutureBatchStats> FutureBatchStats
		{
			get { return futureBatchStats; }
		}
		
		public ConcurrentQueue<ActualIndexingBatchSize> LastActualIndexingBatchSize
		{
			get { return lastActualIndexingBatchSize; }
		}

		public void AddFutureBatch(FutureBatchStats futureBatchStat)
		{
			futureBatchStats.Add(futureBatchStat);
			if (futureBatchStats.Count <= 30) 
				return;

			foreach (var source in futureBatchStats.OrderBy(x => x.Timestamp).Take(5))
			{
				futureBatchStats.TryRemove(source);
			}
		}
	}
}<|MERGE_RESOLUTION|>--- conflicted
+++ resolved
@@ -31,13 +31,8 @@
 		private readonly object waitForWork = new object();
 		private volatile bool doWork = true;
 		private int workCounter;
-<<<<<<< HEAD
-		private CancellationTokenSource cancellationTokenSource = new CancellationTokenSource();
+		private readonly CancellationTokenSource cancellationTokenSource = new CancellationTokenSource();
 		private static readonly ILog log = LogManager.GetCurrentClassLogger();
-=======
-		private readonly CancellationTokenSource cancellationTokenSource = new CancellationTokenSource();
-		private static readonly Logger log = LogManager.GetCurrentClassLogger();
->>>>>>> 1e784574
 		private readonly ThreadLocal<List<Func<string>>> shouldNotifyOnWork = new ThreadLocal<List<Func<string>>>(() => new List<Func<string>>());
 		public OrderedPartCollection<AbstractIndexUpdateTrigger> IndexUpdateTriggers { get; set; }
 		public OrderedPartCollection<AbstractReadTrigger> ReadTriggers { get; set; }

--- conflicted
+++ resolved
@@ -14,10 +14,7 @@
 		bool IsLocal { get; }
 		NameValueCollection Headers { get;  }
 		Stream InputStream { get; }
-<<<<<<< HEAD
-=======
 		long ContentLength { get; }
->>>>>>> e40ffb2e
 		NameValueCollection QueryString { get; }
 		string HttpMethod { get; }
 		Uri Url { get; set; }

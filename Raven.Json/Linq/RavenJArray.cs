﻿using System;
using System.Collections;
using System.Collections.Generic;
using System.Globalization;
using System.IO;
using System.Linq;
using Newtonsoft.Json;
using Newtonsoft.Json.Linq;
using Raven.Json.Utilities;

namespace Raven.Json.Linq
{
    public class RavenJArray : RavenJToken, IEnumerable<RavenJToken>
    {
        /// <summary>
		/// Initializes a new instance of the <see cref="RavenJArray"/> class.
        /// </summary>
        public RavenJArray()
        {
        	Items = new List<RavenJToken>();
        }

    	/// <summary>
		/// Initializes a new instance of the <see cref="RavenJArray"/> class from another <see cref="RavenJArray"/> object.
        /// </summary>
		/// <param name="other">A <see cref="RavenJArray"/> object to copy from.</param>
        public RavenJArray(RavenJArray other)
        {
    		Items = new List<RavenJToken>(other.Items.Count);
    		if (other.Length == 0)
				return;

            // clone array the hard way
            foreach (var item in other.Items)
                Items.Add(item.CloneToken());
        }

		/// <summary>
		/// Initializes a new instance of the <see cref="RavenJArray"/> class with the specified content.
		/// </summary>
		/// <param name="content">The contents of the array.</param>
		public RavenJArray(IEnumerable content)
		{
			Items = new List<RavenJToken>();
			var ravenJToken = content as RavenJToken;
			if(ravenJToken != null)
			{
				Items.Add(ravenJToken);
			}
			else
			{
				foreach (var item in content)
				{
					ravenJToken = item as RavenJToken;
					Items.Add(ravenJToken ?? new RavenJValue(item));
				}
			}
		}

		/// <summary>
		/// Initializes a new instance of the <see cref="RavenJArray"/> class with the specified content.
		/// </summary>
		/// <param name="content">The contents of the array.</param>
		public RavenJArray(params object[] content) : this((IEnumerable)content)
		{
			
		}

		public RavenJArray(IEnumerable<RavenJToken> content)
		{
			Items = new List<RavenJToken>();
			Items.AddRange(content);
		}

    	/// <summary>
        /// Gets the node type for this <see cref="RavenJToken"/>.
        /// </summary>
        /// <value>The type.</value>
        public override JTokenType Type
        {
            get { return JTokenType.Array; }
        }

		/// <summary>
		/// Gets or sets the <see cref="RavenJToken"/> at the specified index.
		/// </summary>
		/// <value></value>
		public RavenJToken this[int index]
		{
			get { return Items[index]; }
			set { Items[index] = value; }
		}

        public override RavenJToken CloneToken()
        {
			return CloneTokenImpl(new RavenJArray());
        }

        public int Length { get { return Items.Count; } }

    	private List<RavenJToken> Items { get; set; }

    	public new static RavenJArray Load(JsonReader reader)
        {
			ValidationUtils.ArgumentNotNull(reader, "reader");

			if (reader.TokenType == JsonToken.None)
			{
				if (!reader.Read())
					throw new Exception("Error reading RavenJArray from JsonReader.");
			}

			if (reader.TokenType != JsonToken.StartArray)
				throw new Exception("Error reading RavenJArray from JsonReader. Current JsonReader item is not an array: {0}".FormatWith(CultureInfo.InvariantCulture, reader.TokenType));

			if (reader.Read() == false)
				throw new Exception("Unexpected end of json array");

        	var ar = new RavenJArray();
            RavenJToken val = null;
            do
            {
                switch (reader.TokenType)
                {
                    case JsonToken.Comment:
                        // ignore comments
                        break;
                    case JsonToken.EndArray:
                        return ar;
                    case JsonToken.StartObject:
                        val = RavenJObject.Load(reader);
                        ar.Items.Add(val);
                        break;
                    case JsonToken.StartArray:
                        val = RavenJArray.Load(reader);
                        ar.Items.Add(val);
                        break;
                    default:
                        val = RavenJValue.Load(reader);
                        ar.Items.Add(val);
                        break;
                }
            } while (reader.Read());

            throw new Exception("Error reading RavenJArray from JsonReader.");
        }

		/// <summary>
		/// Load a <see cref="RavenJArray"/> from a string that contains JSON.
		/// </summary>
		/// <param name="json">A <see cref="String"/> that contains JSON.</param>
		/// <returns>A <see cref="RavenJArray"/> populated from the string that contains JSON.</returns>
		public static new RavenJArray Parse(string json)
		{
			JsonReader jsonReader = new JsonTextReader(new StringReader(json));

			return Load(jsonReader);
		}

		/// <summary>
		/// Writes this token to a <see cref="JsonWriter"/>.
		/// </summary>
		/// <param name="writer">A <see cref="JsonWriter"/> into which this method will write.</param>
		/// <param name="converters">A collection of <see cref="JsonConverter"/> which will be used when writing the token.</param>
		public override void WriteTo(JsonWriter writer, params JsonConverter[] converters)
		{
			writer.WriteStartArray();

			if (Items != null)
			{
				foreach (var token in Items)
				{
					token.WriteTo(writer, converters);
				}
			}

			writer.WriteEndArray();
		}

		internal override bool DeepEquals(RavenJToken node)
		{
			var t = node as RavenJArray;
			if (t == null)
				return false;

			if (Items.Count != t.Items.Count)
				return false;

			return !Items.Where((t1, i) => !t1.DeepEquals(t.Items[i])).Any();
		}

		internal override int GetDeepHashCode()
		{
			return Items.Aggregate(0, (current, item) => current ^ item.GetDeepHashCode());
		}

    	#region IEnumerable<RavenJToken> Members

		public IEnumerator<RavenJToken> GetEnumerator()
		{
			return Items.GetEnumerator();
		}

		#endregion

		internal override IEnumerator<KeyValuePair<string, RavenJToken>> GetCloningEnumerator()
		{
			return Items.Select(i => new KeyValuePair<string, RavenJToken>(null, i)).GetEnumerator();
		}

		#region IEnumerable Members

		System.Collections.IEnumerator System.Collections.IEnumerable.GetEnumerator()
		{
			return GetEnumerator();
		}

		#endregion

    	public void Add(RavenJToken token)
    	{
    		Items.Add(token);
    	}

<<<<<<< HEAD
		public bool Remove(RavenJToken token)
		{
			return Items.Remove(token);
		}

		public void RemoveAt(int index)
		{
			Items.RemoveAt(index);
		}

		public void Insert(int index, RavenJToken token)
		{
			Items.Insert(index, token);
		}

		public override IEnumerable<T> Values<T>()
		{
			return Items.Convert<T>();
=======
		internal void AddForCloning(string key, RavenJToken token)
		{
			Add(token);
>>>>>>> ff9907b6
		}
    }
}<|MERGE_RESOLUTION|>--- conflicted
+++ resolved
@@ -217,12 +217,12 @@
 
 		#endregion
 
+
     	public void Add(RavenJToken token)
     	{
     		Items.Add(token);
     	}
 
-<<<<<<< HEAD
 		public bool Remove(RavenJToken token)
 		{
 			return Items.Remove(token);
@@ -241,11 +241,11 @@
 		public override IEnumerable<T> Values<T>()
 		{
 			return Items.Convert<T>();
-=======
+		}
+
 		internal void AddForCloning(string key, RavenJToken token)
 		{
 			Add(token);
->>>>>>> ff9907b6
 		}
     }
 }
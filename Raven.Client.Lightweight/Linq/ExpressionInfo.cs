--- conflicted
+++ resolved
@@ -4,13 +4,6 @@
 // </copyright>
 //-----------------------------------------------------------------------
 using System;
-<<<<<<< HEAD
-=======
-using System.Collections.Generic;
-using System.Linq;
-using System.Text;
-using System.Reflection;
->>>>>>> 6b65248a
 
 namespace Raven.Client.Linq
 {
@@ -22,54 +15,26 @@
 		/// <summary>
 		/// Gets the full path of the member being referred to by this node
 		/// </summary>
-<<<<<<< HEAD
 		public string Path { get; private set; }
-=======
-		public string Path
-		{
-			get;
-			private set;
-		}
->>>>>>> 6b65248a
 
 		/// <summary>
 		/// Gets the actual type being referred to
 		/// </summary>
-<<<<<<< HEAD
 		public Type Type { get; private set; }
 
 		/// <summary>
 		/// Whatever the expression is of a nested path
 		/// </summary>
 		public bool IsNestedPath { get; private set; }
-=======
-		public Type Type
-		{
-			get;
-			private set;
-		}
->>>>>>> 6b65248a
 
 		/// <summary>
 		/// Creates an ExpressionMemberInfo
 		/// </summary>
 		public ExpressionInfo(string path, Type type, bool isNestedPath)
 		{
-<<<<<<< HEAD
 			IsNestedPath = isNestedPath;
 			Path = path;
 			Type = type;
 		}
-=======
-			this.IsNestedPath = isNestedPath;
-			this.Path = path;
-			this.Type = type;
-		}
-
-		/// <summary>
-		/// Whatever the expression is of a nested path
-		/// </summary>
-		public bool IsNestedPath { get; set; }
->>>>>>> 6b65248a
 	}
 }
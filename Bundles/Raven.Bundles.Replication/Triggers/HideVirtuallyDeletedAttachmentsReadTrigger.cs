--- conflicted
+++ resolved
@@ -1,30 +1,24 @@
-//-----------------------------------------------------------------------
-// <copyright file="HideVirtuallyDeletedAttachmentsReadTrigger.cs" company="Hibernating Rhinos LTD">
-//     Copyright (c) Hibernating Rhinos LTD. All rights reserved.
-// </copyright>
-//-----------------------------------------------------------------------
-using System.ComponentModel.Composition;
-using Newtonsoft.Json.Linq;
-using Raven.Database.Plugins;
-using Raven.Json.Linq;
-
-namespace Raven.Bundles.Replication.Triggers
-{
-	[ExportMetadata("Order", 10000)]
-	public class HideVirtuallyDeletedAttachmentsReadTrigger : AbstractAttachmentReadTrigger
-    {
-		public override ReadVetoResult AllowRead(string key, byte[] data, RavenJObject metadata, ReadOperation operation)
-        {
-<<<<<<< HEAD
-            JToken value;
-=======
-            if (ReplicationContext.IsInReplicationContext)
-                return ReadVetoResult.Allowed;
-            RavenJToken value;
->>>>>>> d075fd58
-            if (metadata.TryGetValue("Raven-Delete-Marker", out value))
-                return ReadVetoResult.Ignore;
-            return ReadVetoResult.Allowed;
-        }
-    }
+//-----------------------------------------------------------------------
+// <copyright file="HideVirtuallyDeletedAttachmentsReadTrigger.cs" company="Hibernating Rhinos LTD">
+//     Copyright (c) Hibernating Rhinos LTD. All rights reserved.
+// </copyright>
+//-----------------------------------------------------------------------
+using System.ComponentModel.Composition;
+using Newtonsoft.Json.Linq;
+using Raven.Database.Plugins;
+using Raven.Json.Linq;
+
+namespace Raven.Bundles.Replication.Triggers
+{
+	[ExportMetadata("Order", 10000)]
+	public class HideVirtuallyDeletedAttachmentsReadTrigger : AbstractAttachmentReadTrigger
+    {
+		public override ReadVetoResult AllowRead(string key, byte[] data, RavenJObject metadata, ReadOperation operation)
+        {
+            RavenJToken value;
+            if (metadata.TryGetValue("Raven-Delete-Marker", out value))
+                return ReadVetoResult.Ignore;
+            return ReadVetoResult.Allowed;
+        }
+    }
 }
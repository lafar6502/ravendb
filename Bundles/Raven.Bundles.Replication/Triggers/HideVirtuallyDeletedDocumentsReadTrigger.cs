--- conflicted
+++ resolved
@@ -1,36 +1,30 @@
-//-----------------------------------------------------------------------
-// <copyright file="HideVirtuallyDeletedDocumentsReadTrigger.cs" company="Hibernating Rhinos LTD">
-//     Copyright (c) Hibernating Rhinos LTD. All rights reserved.
-// </copyright>
-//-----------------------------------------------------------------------
-using System;
-using System.ComponentModel.Composition;
-using Newtonsoft.Json.Linq;
-using Raven.Database;
-using Raven.Database.Plugins;
-using Raven.Http;
-using Raven.Json.Linq;
-
-namespace Raven.Bundles.Replication.Triggers
-{
-	[ExportMetadata("Order", 10000)]
-	public class HideVirtuallyDeletedDocumentsReadTrigger : AbstractReadTrigger
-    {
-		public override ReadVetoResult AllowRead(string key, RavenJObject metadata, ReadOperation operation,
-                                                 TransactionInformation transactionInformation)
-        {
-			if(metadata == null)
-				return ReadVetoResult.Allowed; // this is a projection, it is allowed
-<<<<<<< HEAD
-            JToken value;
-=======
-            if (ReplicationContext.IsInReplicationContext)
-                return ReadVetoResult.Allowed;
-            RavenJToken value;
->>>>>>> d075fd58
-            if (metadata.TryGetValue("Raven-Delete-Marker", out value))
-                return ReadVetoResult.Ignore;
-            return ReadVetoResult.Allowed;
-        }
-    }
-}
+//-----------------------------------------------------------------------
+// <copyright file="HideVirtuallyDeletedDocumentsReadTrigger.cs" company="Hibernating Rhinos LTD">
+//     Copyright (c) Hibernating Rhinos LTD. All rights reserved.
+// </copyright>
+//-----------------------------------------------------------------------
+using System;
+using System.ComponentModel.Composition;
+using Newtonsoft.Json.Linq;
+using Raven.Database;
+using Raven.Database.Plugins;
+using Raven.Http;
+using Raven.Json.Linq;
+
+namespace Raven.Bundles.Replication.Triggers
+{
+	[ExportMetadata("Order", 10000)]
+	public class HideVirtuallyDeletedDocumentsReadTrigger : AbstractReadTrigger
+    {
+		public override ReadVetoResult AllowRead(string key, RavenJObject metadata, ReadOperation operation,
+                                                 TransactionInformation transactionInformation)
+        {
+			if(metadata == null)
+				return ReadVetoResult.Allowed; // this is a projection, it is allowed
+            RavenJToken value;
+            if (metadata.TryGetValue("Raven-Delete-Marker", out value))
+                return ReadVetoResult.Ignore;
+            return ReadVetoResult.Allowed;
+        }
+    }
+}
--- conflicted
+++ resolved
@@ -1,219 +1,211 @@
-//-----------------------------------------------------------------------
-// <copyright file="TransactionStorageActions.cs" company="Hibernating Rhinos LTD">
-//     Copyright (c) Hibernating Rhinos LTD. All rights reserved.
-// </copyright>
-//-----------------------------------------------------------------------
-using System;
-using System.Collections.Generic;
-using System.IO;
-<<<<<<< HEAD
-using Newtonsoft.Json.Bson;
-using Newtonsoft.Json.Linq;
-using Raven.Abstractions.MEF;
-using Raven.Database;
-using Raven.Database.Exceptions;
-=======
->>>>>>> 18c800d1
-using Raven.Database.Impl;
-using Raven.Database.Plugins;
-using Raven.Database.Storage;
-using Raven.Http;
-using Raven.Http.Exceptions;
-using Raven.Json.Linq;
-using Raven.Munin;
-using Raven.Storage.Managed.Impl;
-using System.Linq;
-using Raven.Database.Json;
-
-namespace Raven.Storage.Managed
-{
-    public class TransactionStorageActions : ITransactionStorageActions
-    {
-        private readonly TableStorage storage;
-        private readonly IUuidGenerator generator;
-		private readonly OrderedPartCollection<AbstractDocumentCodec> documentCodecs;
-
-		public TransactionStorageActions(TableStorage storage, IUuidGenerator generator, OrderedPartCollection<AbstractDocumentCodec> documentCodecs)
-        {
-            this.storage = storage;
-            this.generator = generator;
-            this.documentCodecs = documentCodecs;
-        }
-
-		public Guid AddDocumentInTransaction(string key, Guid? etag, RavenJObject data, RavenJObject metadata, TransactionInformation transactionInformation)
-		{
-			var readResult = storage.Documents.Read(new RavenJObject {{"key", key}});
-            if (readResult != null) // update
-            {
-                StorageHelper.AssertNotModifiedByAnotherTransaction(storage, this, key, readResult, transactionInformation);
-				AssertValidEtag(key, readResult, storage.DocumentsModifiedByTransactions.Read(new RavenJObject { { "key", key } }), etag);
-
-                readResult.Key["txId"] = transactionInformation.Id.ToByteArray();
-                if (storage.Documents.UpdateKey(readResult.Key) == false)
-                    throw new ConcurrencyException("PUT attempted on document '" + key +
-                                                   "' that is currently being modified by another transaction");
-            }
-            else
-            {
-				readResult = storage.DocumentsModifiedByTransactions.Read(new RavenJObject { { "key", key } });
-                StorageHelper.AssertNotModifiedByAnotherTransaction(storage, this, key, readResult, transactionInformation);
-            }
-
-			storage.Transactions.UpdateKey(new RavenJObject
-			                               	{
-			                               		{"txId", transactionInformation.Id.ToByteArray()},
-			                               		{"timeout", DateTime.UtcNow.Add(transactionInformation.Timeout)}
-			                               	});
-
-            var ms = new MemoryStream();
-
-            metadata.WriteTo(ms);
-            var dataBytes = documentCodecs.Aggregate(data.ToBytes(), (bytes, codec) => codec.Value.Encode(key, data, metadata, bytes));
-            ms.Write(dataBytes, 0, dataBytes.Length);
-
-            var newEtag = generator.CreateSequentialUuid();
-			storage.DocumentsModifiedByTransactions.Put(new RavenJObject
-			                                            	{
-			                                            		{"key", key},
-			                                            		{"etag", newEtag.ToByteArray()},
-			                                            		{"modified", DateTime.UtcNow},
-			                                            		{"txId", transactionInformation.Id.ToByteArray()}
-			                                            	}, ms.ToArray());
-
-            return newEtag;
-        }
-
-        private static void AssertValidEtag(string key, Table.ReadResult doc, Table.ReadResult docInTx, Guid? etag)
-        {
-            if (doc == null)
-                return;
-            var existingEtag =
-                docInTx != null
-                    ? new Guid(docInTx.Key.Value<byte[]>("etag"))
-                    : new Guid(doc.Key.Value<byte[]>("etag"));
-
-
-            if (etag != null && etag.Value != existingEtag)
-            {
-                throw new ConcurrencyException("PUT attempted on document '" + key +
-                                               "' using a non current etag")
-                {
-                    ActualETag = etag.Value,
-                    ExpectedETag = existingEtag
-                };
-            }
-        }
-
-        public void DeleteDocumentInTransaction(TransactionInformation transactionInformation, string key, Guid? etag)
-        {
-			var readResult = storage.Documents.Read(new RavenJObject { { "key", key } });
-            if (readResult == null)
-            {
-                return;
-            }
-			readResult = storage.DocumentsModifiedByTransactions.Read(new RavenJObject { { "key", key } });
-            StorageHelper.AssertNotModifiedByAnotherTransaction(storage, this, key, readResult, transactionInformation);
-        	AssertValidEtag(key, readResult, storage.DocumentsModifiedByTransactions.Read(new RavenJObject {{"key", key}}),etag);
-
-            if (readResult != null)
-            {
-                readResult.Key["txId"] = transactionInformation.Id.ToByteArray();
-                if (storage.Documents.UpdateKey(readResult.Key) == false)
-                    throw new ConcurrencyException("DELETE attempted on document '" + key +
-                                                   "' that is currently being modified by another transaction");
-            }
-
-        	storage.Transactions.UpdateKey(new RavenJObject
-        	                               	{
-        	                               		{"txId", transactionInformation.Id.ToByteArray()},
-        	                               		{"timeout", DateTime.UtcNow.Add(transactionInformation.Timeout)}
-        	                               	});
-
-            var newEtag = generator.CreateSequentialUuid();
-        	storage.DocumentsModifiedByTransactions.UpdateKey(new RavenJObject
-        	                                                  	{
-        	                                                  		{"key", key},
-        	                                                  		{"etag", newEtag.ToByteArray()},
-        	                                                  		{"modified", DateTime.UtcNow},
-        	                                                  		{"deleted", true},
-        	                                                  		{"txId", transactionInformation.Id.ToByteArray()}
-        	                                                  	});
-        }
-
-        public void RollbackTransaction(Guid txId)
-        {
-            CompleteTransaction(txId, data =>
-            {
-				var readResult = storage.Documents.Read(new RavenJObject { { "key", data.Key } });
-                if (readResult == null)
-                    return;
-                ((RavenJObject)readResult.Key).Properties.Remove("txId");
-                storage.Documents.UpdateKey(readResult.Key);
-            });
-        }
-
-        public void ModifyTransactionId(Guid fromTxId, Guid toTxId, TimeSpan timeout)
-        {
-            storage.Transactions.UpdateKey(new RavenJObject
-            {
-				{"txId", toTxId.ToByteArray()},
-                {"timeout", DateTime.UtcNow.Add(timeout)}
-            });
-
-            var transactionInformation = new TransactionInformation { Id = toTxId, Timeout = timeout };
-            CompleteTransaction(fromTxId, data =>
-            {
-				var readResult = storage.Documents.Read(new RavenJObject { { "key", data.Key } });
-                if (readResult != null)
-                {
-                    ((RavenJObject)readResult.Key)["txId"] = toTxId.ToByteArray();
-                    storage.Documents.UpdateKey(readResult.Key);
-                }
-
-                if (data.Delete)
-                    DeleteDocumentInTransaction(transactionInformation, data.Key, null);
-                else
-                    AddDocumentInTransaction(data.Key, null, data.Data, data.Metadata, transactionInformation);
-            });
-        }
-
-        public void CompleteTransaction(Guid txId, Action<DocumentInTransactionData> perDocumentModified)
-        {
-        	storage.Transactions.Remove(new RavenJObject {{"txId", txId.ToByteArray()}});
-
-            var documentsInTx = storage.DocumentsModifiedByTransactions["ByTxId"]
-				.SkipTo(new RavenJObject {{"txId", txId.ToByteArray()}})
-                .TakeWhile(x => new Guid(x.Value<byte[]>("txId")) == txId);
-
-            foreach (var docInTx in documentsInTx)
-            {
-                var readResult = storage.DocumentsModifiedByTransactions.Read(docInTx);
-
-                storage.DocumentsModifiedByTransactions.Remove(docInTx);
-
-				RavenJObject metadata = null;
-				RavenJObject data = null;
-                if (readResult.Position > 0) // position can never be 0, because of the skip record
-                {
-                    var ms = new MemoryStream(readResult.Data());
-                    metadata = ms.ToJObject();
-                    data = ms.ToJObject();
-                }
-                perDocumentModified(new DocumentInTransactionData
-                {
-                    Key = readResult.Key.Value<string>("key"),
-                    Etag = new Guid(readResult.Key.Value<byte[]>("etag")),
-                    Delete = readResult.Key.Value<bool>("deleted"),
-                    Metadata = metadata,
-                    Data = data,
-                });
-
-            }
-        }
-
-        public IEnumerable<Guid> GetTransactionIds()
-        {
-            return storage.Transactions.Keys.Select(x => new Guid(x.Value<byte[]>("txId")));
-        }
-    }
+//-----------------------------------------------------------------------
+// <copyright file="TransactionStorageActions.cs" company="Hibernating Rhinos LTD">
+//     Copyright (c) Hibernating Rhinos LTD. All rights reserved.
+// </copyright>
+//-----------------------------------------------------------------------
+using System;
+using System.Collections.Generic;
+using System.IO;
+using Raven.Database.Impl;
+using Raven.Database.Plugins;
+using Raven.Database.Storage;
+using Raven.Http;
+using Raven.Http.Exceptions;
+using Raven.Json.Linq;
+using Raven.Munin;
+using Raven.Storage.Managed.Impl;
+using System.Linq;
+using Raven.Database.Json;
+
+namespace Raven.Storage.Managed
+{
+    public class TransactionStorageActions : ITransactionStorageActions
+    {
+        private readonly TableStorage storage;
+        private readonly IUuidGenerator generator;
+        private readonly IEnumerable<AbstractDocumentCodec> documentCodecs;
+
+        public TransactionStorageActions(TableStorage storage, IUuidGenerator generator, IEnumerable<AbstractDocumentCodec> documentCodecs)
+        {
+            this.storage = storage;
+            this.generator = generator;
+            this.documentCodecs = documentCodecs;
+        }
+
+		public Guid AddDocumentInTransaction(string key, Guid? etag, RavenJObject data, RavenJObject metadata, TransactionInformation transactionInformation)
+		{
+			var readResult = storage.Documents.Read(new RavenJObject {{"key", key}});
+            if (readResult != null) // update
+            {
+                StorageHelper.AssertNotModifiedByAnotherTransaction(storage, this, key, readResult, transactionInformation);
+				AssertValidEtag(key, readResult, storage.DocumentsModifiedByTransactions.Read(new RavenJObject { { "key", key } }), etag);
+
+                readResult.Key["txId"] = transactionInformation.Id.ToByteArray();
+                if (storage.Documents.UpdateKey(readResult.Key) == false)
+                    throw new ConcurrencyException("PUT attempted on document '" + key +
+                                                   "' that is currently being modified by another transaction");
+            }
+            else
+            {
+				readResult = storage.DocumentsModifiedByTransactions.Read(new RavenJObject { { "key", key } });
+                StorageHelper.AssertNotModifiedByAnotherTransaction(storage, this, key, readResult, transactionInformation);
+            }
+
+			storage.Transactions.UpdateKey(new RavenJObject
+			                               	{
+			                               		{"txId", transactionInformation.Id.ToByteArray()},
+			                               		{"timeout", DateTime.UtcNow.Add(transactionInformation.Timeout)}
+			                               	});
+
+            var ms = new MemoryStream();
+
+            metadata.WriteTo(ms);
+            var dataBytes = documentCodecs.Aggregate(data.ToBytes(), (bytes, codec) => codec.Encode(key, data, metadata, bytes));
+            ms.Write(dataBytes, 0, dataBytes.Length);
+
+            var newEtag = generator.CreateSequentialUuid();
+			storage.DocumentsModifiedByTransactions.Put(new RavenJObject
+			                                            	{
+			                                            		{"key", key},
+			                                            		{"etag", newEtag.ToByteArray()},
+			                                            		{"modified", DateTime.UtcNow},
+			                                            		{"txId", transactionInformation.Id.ToByteArray()}
+			                                            	}, ms.ToArray());
+
+            return newEtag;
+        }
+
+        private static void AssertValidEtag(string key, Table.ReadResult doc, Table.ReadResult docInTx, Guid? etag)
+        {
+            if (doc == null)
+                return;
+            var existingEtag =
+                docInTx != null
+                    ? new Guid(docInTx.Key.Value<byte[]>("etag"))
+                    : new Guid(doc.Key.Value<byte[]>("etag"));
+
+
+            if (etag != null && etag.Value != existingEtag)
+            {
+                throw new ConcurrencyException("PUT attempted on document '" + key +
+                                               "' using a non current etag")
+                {
+                    ActualETag = etag.Value,
+                    ExpectedETag = existingEtag
+                };
+            }
+        }
+
+        public void DeleteDocumentInTransaction(TransactionInformation transactionInformation, string key, Guid? etag)
+        {
+			var readResult = storage.Documents.Read(new RavenJObject { { "key", key } });
+            if (readResult == null)
+            {
+                return;
+            }
+			readResult = storage.DocumentsModifiedByTransactions.Read(new RavenJObject { { "key", key } });
+            StorageHelper.AssertNotModifiedByAnotherTransaction(storage, this, key, readResult, transactionInformation);
+        	AssertValidEtag(key, readResult, storage.DocumentsModifiedByTransactions.Read(new RavenJObject {{"key", key}}),etag);
+
+            if (readResult != null)
+            {
+                readResult.Key["txId"] = transactionInformation.Id.ToByteArray();
+                if (storage.Documents.UpdateKey(readResult.Key) == false)
+                    throw new ConcurrencyException("DELETE attempted on document '" + key +
+                                                   "' that is currently being modified by another transaction");
+            }
+
+        	storage.Transactions.UpdateKey(new RavenJObject
+        	                               	{
+        	                               		{"txId", transactionInformation.Id.ToByteArray()},
+        	                               		{"timeout", DateTime.UtcNow.Add(transactionInformation.Timeout)}
+        	                               	});
+
+            var newEtag = generator.CreateSequentialUuid();
+        	storage.DocumentsModifiedByTransactions.UpdateKey(new RavenJObject
+        	                                                  	{
+        	                                                  		{"key", key},
+        	                                                  		{"etag", newEtag.ToByteArray()},
+        	                                                  		{"modified", DateTime.UtcNow},
+        	                                                  		{"deleted", true},
+        	                                                  		{"txId", transactionInformation.Id.ToByteArray()}
+        	                                                  	});
+        }
+
+        public void RollbackTransaction(Guid txId)
+        {
+            CompleteTransaction(txId, data =>
+            {
+				var readResult = storage.Documents.Read(new RavenJObject { { "key", data.Key } });
+                if (readResult == null)
+                    return;
+                ((RavenJObject)readResult.Key).Properties.Remove("txId");
+                storage.Documents.UpdateKey(readResult.Key);
+            });
+        }
+
+        public void ModifyTransactionId(Guid fromTxId, Guid toTxId, TimeSpan timeout)
+        {
+            storage.Transactions.UpdateKey(new RavenJObject
+            {
+				{"txId", toTxId.ToByteArray()},
+                {"timeout", DateTime.UtcNow.Add(timeout)}
+            });
+
+            var transactionInformation = new TransactionInformation { Id = toTxId, Timeout = timeout };
+            CompleteTransaction(fromTxId, data =>
+            {
+				var readResult = storage.Documents.Read(new RavenJObject { { "key", data.Key } });
+                if (readResult != null)
+                {
+                    ((RavenJObject)readResult.Key)["txId"] = toTxId.ToByteArray();
+                    storage.Documents.UpdateKey(readResult.Key);
+                }
+
+                if (data.Delete)
+                    DeleteDocumentInTransaction(transactionInformation, data.Key, null);
+                else
+                    AddDocumentInTransaction(data.Key, null, data.Data, data.Metadata, transactionInformation);
+            });
+        }
+
+        public void CompleteTransaction(Guid txId, Action<DocumentInTransactionData> perDocumentModified)
+        {
+        	storage.Transactions.Remove(new RavenJObject {{"txId", txId.ToByteArray()}});
+
+            var documentsInTx = storage.DocumentsModifiedByTransactions["ByTxId"]
+				.SkipTo(new RavenJObject {{"txId", txId.ToByteArray()}})
+                .TakeWhile(x => new Guid(x.Value<byte[]>("txId")) == txId);
+
+            foreach (var docInTx in documentsInTx)
+            {
+                var readResult = storage.DocumentsModifiedByTransactions.Read(docInTx);
+
+                storage.DocumentsModifiedByTransactions.Remove(docInTx);
+
+				RavenJObject metadata = null;
+				RavenJObject data = null;
+                if (readResult.Position > 0) // position can never be 0, because of the skip record
+                {
+                    var ms = new MemoryStream(readResult.Data());
+                    metadata = ms.ToJObject();
+                    data = ms.ToJObject();
+                }
+                perDocumentModified(new DocumentInTransactionData
+                {
+                    Key = readResult.Key.Value<string>("key"),
+                    Etag = new Guid(readResult.Key.Value<byte[]>("etag")),
+                    Delete = readResult.Key.Value<bool>("deleted"),
+                    Metadata = metadata,
+                    Data = data,
+                });
+
+            }
+        }
+
+        public IEnumerable<Guid> GetTransactionIds()
+        {
+            return storage.Transactions.Keys.Select(x => new Guid(x.Value<byte[]>("txId")));
+        }
+    }
 }